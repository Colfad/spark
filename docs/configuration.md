---
layout: global
title: Spark Configuration
---

Spark provides three main locations to configure the system:

* [Environment variables](#environment-variables) for launching Spark workers, which can
  be set either in your driver program or in the `conf/spark-env.sh` script.
* [Java system properties](#system-properties), which control internal configuration parameters and can be set either
  programmatically (by calling `System.setProperty` *before* creating a `SparkContext`) or through the
  `SPARK_JAVA_OPTS` environment variable in `spark-env.sh`.
* [Logging configuration](#configuring-logging), which is done through `log4j.properties`.


# Environment Variables

Spark determines how to initialize the JVM on worker nodes, or even on the local node when you run `spark-shell`,
by running the `conf/spark-env.sh` script in the directory where it is installed. This script does not exist by default
in the Git repository, but but you can create it by copying `conf/spark-env.sh.template`. Make sure that you make
the copy executable.

Inside `spark-env.sh`, you *must* set at least the following two variables:

* `SCALA_HOME`, to point to your Scala installation, or `SCALA_LIBRARY_PATH` to point to the directory for Scala
  library JARs (if you install Scala as a Debian or RPM package, there is no `SCALA_HOME`, but these libraries
  are in a separate path, typically /usr/share/java; look for `scala-library.jar`).
* `MESOS_NATIVE_LIBRARY`, if you are [running on a Mesos cluster](running-on-mesos.html).

In addition, there are four other variables that control execution. These should be set *in the environment that
launches the job's driver program* instead of `spark-env.sh`, because they will be automatically propagated to
workers. Setting these per-job instead of in `spark-env.sh` ensures that different jobs can have different settings
for these variables.

* `SPARK_JAVA_OPTS`, to add JVM options. This includes any system properties that you'd like to pass with `-D`.
* `SPARK_CLASSPATH`, to add elements to Spark's classpath.
* `SPARK_LIBRARY_PATH`, to add search directories for native libraries.
* `SPARK_MEM`, to set the amount of memory used per node. This should be in the same format as the
   JVM's -Xmx option, e.g. `300m` or `1g`. Note that this option will soon be deprecated in favor of
   the `spark.executor.memory` system property, so we recommend using that in new code.

Beware that if you do set these variables in `spark-env.sh`, they will override the values set by user programs,
which is undesirable; if you prefer, you can choose to have `spark-env.sh` set them only if the user program
hasn't, as follows:

{% highlight bash %}
if [ -z "$SPARK_JAVA_OPTS" ] ; then
  SPARK_JAVA_OPTS="-verbose:gc"
fi
{% endhighlight %}

# System Properties

To set a system property for configuring Spark, you need to either pass it with a -D flag to the JVM (for example `java -Dspark.cores.max=5 MyProgram`) or call `System.setProperty` in your code *before* creating your Spark context, as follows:

{% highlight scala %}
System.setProperty("spark.cores.max", "5")
val sc = new SparkContext(...)
{% endhighlight %}

Most of the configurable system properties control internal settings that have reasonable default values. However,
there are at least five properties that you will commonly want to control:

<table class="table">
<tr><th>Property Name</th><th>Default</th><th>Meaning</th></tr>
<tr>
  <td>spark.executor.memory</td>
  <td>512m</td>
  <td>
    Amount of memory to use per executor process, in the same format as JVM memory strings (e.g. `512m`, `2g`).
  </td>
</tr>
<tr>
  <td>spark.serializer</td>
  <td>spark.JavaSerializer</td>
  <td>
    Class to use for serializing objects that will be sent over the network or need to be cached
    in serialized form. The default of Java serialization works with any Serializable Java object but is
    quite slow, so we recommend <a href="tuning.html">using <code>spark.KryoSerializer</code>
    and configuring Kryo serialization</a> when speed is necessary. Can be any subclass of
    <a href="api/core/index.html#spark.Serializer"><code>spark.Serializer</code></a>).
  </td>
</tr>
<tr>
  <td>spark.kryo.registrator</td>
  <td>(none)</td>
  <td>
    If you use Kryo serialization, set this class to register your custom classes with Kryo.
    You need to set it to a class that extends
    <a href="api/core/index.html#spark.KryoRegistrator"><code>spark.KryoRegistrator</code></a>).
    See the <a href="tuning.html#data-serialization">tuning guide</a> for more details.
  </td>
</tr>
<tr>
  <td>spark.local.dir</td>
  <td>/tmp</td>
  <td>
    Directory to use for "scratch" space in Spark, including map output files and RDDs that get stored
    on disk. This should be on a fast, local disk in your system. It can also be a comma-separated
    list of multiple directories.
  </td>
</tr>
<tr>
  <td>spark.cores.max</td>
  <td>(infinite)</td>
  <td>
    When running on a <a href="spark-standalone.html">standalone deploy cluster</a> or a
    <a href="running-on-mesos.html#mesos-run-modes">Mesos cluster in "coarse-grained"
    sharing mode</a>, how many CPU cores to request at most. The default will use all available cores.
  </td>
</tr>
</table>


Apart from these, the following properties are also available, and may be useful in some situations:

<table class="table">
<tr><th>Property Name</th><th>Default</th><th>Meaning</th></tr>
<tr>
  <td>spark.mesos.coarse</td>
  <td>false</td>
  <td>
    If set to "true", runs over Mesos clusters in
    <a href="running-on-mesos.html#mesos-run-modes">"coarse-grained" sharing mode</a>,
    where Spark acquires one long-lived Mesos task on each machine instead of one Mesos task per Spark task.
    This gives lower-latency scheduling for short queries, but leaves resources in use for the whole
    duration of the Spark job.
  </td>
</tr>
<tr>
  <td>spark.default.parallelism</td>
  <td>8</td>
  <td>
    Default number of tasks to use for distributed shuffle operations (<code>groupByKey</code>,
    <code>reduceByKey</code>, etc) when not set by user.
  </td>
</tr>
<tr>
  <td>spark.storage.memoryFraction</td>
  <td>0.66</td>
  <td>
    Fraction of Java heap to use for Spark's memory cache. This should not be larger than the "old"
    generation of objects in the JVM, which by default is given 2/3 of the heap, but you can increase
    it if you configure your own old generation size.
  </td>
</tr>
<tr>
  <td>spark.ui.port</td>
  <td>33000</td>
  <td>
    Port for your application's dashboard, which shows memory and workload data
  </td>
</tr>
<tr>
  <td>spark.ui.retained_stages</td>
  <td>1000</td>
  <td>
    How many stages the Spark UI remembers before garbage collecting.
  </td>
</tr>
<tr>
  <td>spark.shuffle.compress</td>
  <td>true</td>
  <td>
    Whether to compress map output files. Generally a good idea.
  </td>
</tr>
<tr>
  <td>spark.broadcast.compress</td>
  <td>true</td>
  <td>
    Whether to compress broadcast variables before sending them. Generally a good idea.
  </td>
</tr>
<tr>
  <td>spark.rdd.compress</td>
  <td>false</td>
  <td>
    Whether to compress serialized RDD partitions (e.g. for <code>StorageLevel.MEMORY_ONLY_SER</code>).
    Can save substantial space at the cost of some extra CPU time.
  </td>
</tr>
<tr>
  <td>spark.io.compression.codec</td>
  <td>spark.io.SnappyCompressionCodec</td>
  <td>
    The compression codec class to use for various compressions. By default, Spark provides two
    codecs: <code>spark.io.LZFCompressionCodec</code> and <code>spark.io.SnappyCompressionCodec</code>.
  </td>
</tr>
<tr>
  <td>spark.io.compression.snappy.block.size</td>
  <td>32768</td>
  <td>
    Block size (in bytes) used in Snappy compression, in the case when Snappy compression codec is used.
  </td>
</tr>
<tr>
  <td>spark.reducer.maxMbInFlight</td>
  <td>48</td>
  <td>
    Maximum size (in megabytes) of map outputs to fetch simultaneously from each reduce task. Since
    each output requires us to create a buffer to receive it, this represents a fixed memory overhead
    per reduce task, so keep it small unless you have a large amount of memory.
  </td>
</tr>
<tr>
  <td>spark.closure.serializer</td>
  <td>spark.JavaSerializer</td>
  <td>
    Serializer class to use for closures. Generally Java is fine unless your distributed functions
    (e.g. map functions) reference large objects in the driver program.
  </td>
</tr>
<tr>
  <td>spark.kryo.referenceTracking</td>
  <td>true</td>
  <td>
    Whether to track references to the same object when serializing data with Kryo, which is
    necessary if your object graphs have loops and useful for efficiency if they contain multiple
    copies of the same object. Can be disabled to improve performance if you know this is not the
    case.
  </td>
</tr>
<tr>
  <td>spark.kryoserializer.buffer.mb</td>
  <td>2</td>
  <td>
    Maximum object size to allow within Kryo (the library needs to create a buffer at least as
    large as the largest single object you'll serialize). Increase this if you get a "buffer limit
    exceeded" exception inside Kryo. Note that there will be one buffer <i>per core</i> on each worker.
  </td>
</tr>
<tr>
  <td>spark.broadcast.factory</td>
  <td>spark.broadcast.HttpBroadcastFactory</td>
  <td>
    Which broadcast implementation to use.
  </td>
</tr>
<tr>
  <td>spark.locality.wait</td>
  <td>3000</td>
  <td>
    Number of milliseconds to wait to launch a data-local task before giving up and launching it
    in a non-data-local location. You should increase this if your tasks are long and you are seeing
    poor data locality, but the default generally works well.
  </td>
</tr>
<tr>
  <td>spark.worker.timeout</td>
  <td>60</td>
  <td>
    Number of seconds after which the standalone deploy master considers a worker lost if it
    receives no heartbeats.
  </td>
</tr>
<tr>
  <td>spark.akka.frameSize</td>
  <td>10</td>
  <td>
    Maximum message size to allow in "control plane" communication (for serialized tasks and task
    results), in MB. Increase this if your tasks need to send back large results to the driver
    (e.g. using <code>collect()</code> on a large dataset).
  </td>
</tr>
<tr>
  <td>spark.akka.threads</td>
  <td>4</td>
  <td>
    Number of actor threads to use for communication. Can be useful to increase on large clusters
    when the driver has a lot of CPU cores.
  </td>
</tr>
<tr>
  <td>spark.akka.timeout</td>
  <td>20</td>
  <td>
    Communication timeout between Spark nodes, in seconds.
  </td>
</tr>
<tr>
  <td>spark.driver.host</td>
  <td>(local hostname)</td>
  <td>
    Hostname or IP address for the driver to listen on.
  </td>
</tr>
<tr>
  <td>spark.driver.port</td>
  <td>(random)</td>
  <td>
    Port for the driver to listen on.
  </td>
</tr>
<tr>
  <td>spark.cleaner.ttl</td>
  <td>(disable)</td>
  <td>
    Duration (seconds) of how long Spark will remember any metadata (stages generated, tasks generated, etc.).
    Periodic cleanups will ensure that metadata older than this duration will be forgetten. This is
    useful for running Spark for many hours / days (for example, running 24/7 in case of Spark Streaming
    applications). Note that any RDD that persists in memory for more than this duration will be cleared as well.
  </td>
</tr>
<tr>
<<<<<<< HEAD
  <td>spark.streaming.blockInterval</td>
  <td>200</td>
  <td>
    Duration (milliseconds) of how long to batch new objects coming from network receivers.
=======
  <td>spark.task.maxFailures</td>
  <td>4</td>
  <td>
    Number of individual task failures before giving up on the job.
    Should be greater than or equal to 1. Number of allowed retries = this value - 1.
>>>>>>> 0862494d
  </td>
</tr>

</table>

# Configuring Logging

Spark uses [log4j](http://logging.apache.org/log4j/) for logging. You can configure it by adding a `log4j.properties`
file in the `conf` directory. One way to start is to copy the existing `log4j.properties.template` located there.<|MERGE_RESOLUTION|>--- conflicted
+++ resolved
@@ -304,18 +304,18 @@
   </td>
 </tr>
 <tr>
-<<<<<<< HEAD
   <td>spark.streaming.blockInterval</td>
   <td>200</td>
   <td>
     Duration (milliseconds) of how long to batch new objects coming from network receivers.
-=======
+  </td>
+</tr>
+<tr>
   <td>spark.task.maxFailures</td>
   <td>4</td>
   <td>
     Number of individual task failures before giving up on the job.
     Should be greater than or equal to 1. Number of allowed retries = this value - 1.
->>>>>>> 0862494d
   </td>
 </tr>
 
